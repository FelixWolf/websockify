#!/usr/bin/env python

'''
Python WebSocket library with support for "wss://" encryption.
Copyright 2011 Joel Martin
Licensed under LGPL version 3 (see docs/LICENSE.LGPL-3)

Supports following protocol versions:
    - http://tools.ietf.org/html/draft-hixie-thewebsocketprotocol-75
    - http://tools.ietf.org/html/draft-hixie-thewebsocketprotocol-76
    - http://tools.ietf.org/html/draft-ietf-hybi-thewebsocketprotocol-10

You can make a cert/key with openssl using:
openssl req -new -x509 -days 365 -nodes -out self.pem -keyout self.pem
as taken from http://docs.python.org/dev/library/ssl.html#certificates

'''

import os, sys, time, errno, signal, socket, traceback, select
import array, struct
from cgi import parse_qsl
from base64 import b64encode, b64decode

# Imports that vary by python version

# python 3.0 differences
if sys.hexversion > 0x3000000:
    b2s = lambda buf: buf.decode('latin_1')
    s2b = lambda s: s.encode('latin_1')
    s2a = lambda s: s
else:
    b2s = lambda buf: buf  # No-op
    s2b = lambda s: s      # No-op
    s2a = lambda s: [ord(c) for c in s]
try:    from io import StringIO
except: from cStringIO import StringIO
try:    from http.server import SimpleHTTPRequestHandler
except: from SimpleHTTPServer import SimpleHTTPRequestHandler
try:    from urllib.parse import urlsplit
except: from urlparse import urlsplit

# python 2.6 differences
try:    from hashlib import md5, sha1
except: from md5 import md5; from sha import sha as sha1

# python 2.5 differences
try:
    from struct import pack, unpack_from
except:
    from struct import pack
    def unpack_from(fmt, buf, offset=0):
        slice = buffer(buf, offset, struct.calcsize(fmt))
        return struct.unpack(fmt, slice)

# Degraded functionality if these imports are missing
for mod, sup in [('numpy', 'HyBi protocol'), ('ssl', 'TLS/SSL/wss'),
        ('multiprocessing', 'Multi-Processing'),
        ('resource', 'daemonizing')]:
    try:
        globals()[mod] = __import__(mod)
    except ImportError:
        globals()[mod] = None
        print("WARNING: no '%s' module, %s is slower or disabled" % (
            mod, sup))
if multiprocessing and sys.platform == 'win32':
    # make sockets pickle-able/inheritable
    import multiprocessing.reduction


class WebSocketServer(object):
    """
    WebSockets server class.
    Must be sub-classed with new_client method definition.
    """

    buffer_size = 65536


    server_handshake_hixie = """HTTP/1.1 101 Web Socket Protocol Handshake\r
Upgrade: WebSocket\r
Connection: Upgrade\r
%sWebSocket-Origin: %s\r
%sWebSocket-Location: %s://%s%s\r
"""

    server_handshake_hybi = """HTTP/1.1 101 Switching Protocols\r
Upgrade: websocket\r
Connection: Upgrade\r
Sec-WebSocket-Accept: %s\r
"""

    GUID = "258EAFA5-E914-47DA-95CA-C5AB0DC85B11"

    policy_response = """<cross-domain-policy><allow-access-from domain="*" to-ports="*" /></cross-domain-policy>\n"""

    # An exception before the WebSocket connection was established
    class EClose(Exception):
        pass

    # An exception while the WebSocket client was connected
    class CClose(Exception):
        pass

    def __init__(self, listen_host='', listen_port=None, source_is_ipv6=False,
            verbose=False, cert='', key='', ssl_only=None,
            daemon=False, record='', web='',
            run_once=False, timeout=0, unix=None):

        # settings
        self.verbose        = verbose
        self.listen_host    = listen_host
        self.listen_port    = listen_port
        self.ssl_only       = ssl_only
        self.daemon         = daemon
        self.run_once       = run_once
        self.timeout        = timeout
        
        self.unix_socket    = unix

        self.launch_time    = time.time()
        self.ws_connection  = False
        self.handler_id     = 1

        # Make paths settings absolute
        self.cert = os.path.abspath(cert)
        self.key = self.web = self.record = ''
        if key:
            self.key = os.path.abspath(key)
        if web:
            self.web = os.path.abspath(web)
        if record:
            self.record = os.path.abspath(record)

        if self.web:
            os.chdir(self.web)

        # Sanity checks
        if not ssl and self.ssl_only:
            raise Exception("No 'ssl' module and SSL-only specified")
        if self.daemon and not resource:
            raise Exception("Module 'resource' required to daemonize")

        # Show configuration
        print("WebSocket server settings:")
        print("  - Listen on %s:%s" % (
                self.listen_host, self.listen_port))
        print("  - Flash security policy server")
        if self.web:
            print("  - Web server. Web root: %s" % self.web)
        if ssl:
            if os.path.exists(self.cert):
                print("  - SSL/TLS support")
                if self.ssl_only:
                    print("  - Deny non-SSL/TLS connections")
            else:
                print("  - No SSL/TLS support (no cert file)")
        else:
            print("  - No SSL/TLS support (no 'ssl' module)")
        if self.daemon:
            print("  - Backgrounding (daemon)")
        if self.record:
            print("  - Recording to '%s.*'" % self.record)

    #
    # WebSocketServer static methods
    #

    @staticmethod
<<<<<<< HEAD
    def socket(host, port=None, connect=False, prefer_ipv6=False, unix_socket=None):
=======
    def socket(host, port=None, connect=False, prefer_ipv6=False,
               use_ssl=False):
>>>>>>> 89d2c924
        """ Resolve a host (and optional port) to an IPv4 or IPv6
        address. Create a socket. Bind to it if listen is set,
        otherwise connect to it. Return the socket.
        """
        flags = 0
        if host == '':
            host = None
        if connect and not (port or unix_socket):
            raise Exception("Connect mode requires a port")
        if use_ssl and not ssl:
            raise Exception("SSL socket requested but Python SSL module not loaded.");
        if not connect and use_ssl:
            raise Exception("SSL only supported in connect mode (for now)")
        if not connect:
            flags = flags | socket.AI_PASSIVE
<<<<<<< HEAD
            
        if not unix_socket:
            addrs = socket.getaddrinfo(host, port, 0, socket.SOCK_STREAM,
                    socket.IPPROTO_TCP, flags)
            if not addrs:
                raise Exception("Could resolve host '%s'" % host)
            addrs.sort(key=lambda x: x[0])
            if prefer_ipv6:
                addrs.reverse()
            sock = socket.socket(addrs[0][0], addrs[0][1])
            if connect:
                sock.connect(addrs[0][4])
            else:
                sock.setsockopt(socket.SOL_SOCKET, socket.SO_REUSEADDR, 1)
                sock.bind(addrs[0][4])
                sock.listen(100)
        else:    
            sock = socket.socket(socket.AF_UNIX, socket.SOCK_STREAM)
            sock.connect(unix_socket)

=======
        addrs = socket.getaddrinfo(host, port, 0, socket.SOCK_STREAM,
                socket.IPPROTO_TCP, flags)
        if not addrs:
            raise Exception("Could resolve host '%s'" % host)
        addrs.sort(key=lambda x: x[0])
        if prefer_ipv6:
            addrs.reverse()
        sock = socket.socket(addrs[0][0], addrs[0][1])
        if connect:
            sock.connect(addrs[0][4])
            if use_ssl:
                sock = ssl.wrap_socket(sock)
        else:
            sock.setsockopt(socket.SOL_SOCKET, socket.SO_REUSEADDR, 1)
            sock.bind(addrs[0][4])
            sock.listen(100)
>>>>>>> 89d2c924
        return sock

    @staticmethod
    def daemonize(keepfd=None, chdir='/'):
        os.umask(0)
        if chdir:
            os.chdir(chdir)
        else:
            os.chdir('/')
        os.setgid(os.getgid())  # relinquish elevations
        os.setuid(os.getuid())  # relinquish elevations

        # Double fork to daemonize
        if os.fork() > 0: os._exit(0)  # Parent exits
        os.setsid()                    # Obtain new process group
        if os.fork() > 0: os._exit(0)  # Parent exits

        # Signal handling
        def terminate(a,b): os._exit(0)
        signal.signal(signal.SIGTERM, terminate)
        signal.signal(signal.SIGINT, signal.SIG_IGN)

        # Close open files
        maxfd = resource.getrlimit(resource.RLIMIT_NOFILE)[1]
        if maxfd == resource.RLIM_INFINITY: maxfd = 256
        for fd in reversed(range(maxfd)):
            try:
                if fd != keepfd:
                    os.close(fd)
            except OSError:
                _, exc, _ = sys.exc_info()
                if exc.errno != errno.EBADF: raise

        # Redirect I/O to /dev/null
        os.dup2(os.open(os.devnull, os.O_RDWR), sys.stdin.fileno())
        os.dup2(os.open(os.devnull, os.O_RDWR), sys.stdout.fileno())
        os.dup2(os.open(os.devnull, os.O_RDWR), sys.stderr.fileno())

    @staticmethod
    def unmask(buf, f):
        pstart = f['hlen'] + 4
        pend = pstart + f['length']
        if numpy:
            b = c = s2b('')
            if f['length'] >= 4:
                mask = numpy.frombuffer(buf, dtype=numpy.dtype('<u4'),
                        offset=f['hlen'], count=1)
                data = numpy.frombuffer(buf, dtype=numpy.dtype('<u4'),
                        offset=pstart, count=int(f['length'] / 4))
                #b = numpy.bitwise_xor(data, mask).data
                b = numpy.bitwise_xor(data, mask).tostring()

            if f['length'] % 4:
                #print("Partial unmask")
                mask = numpy.frombuffer(buf, dtype=numpy.dtype('B'),
                        offset=f['hlen'], count=(f['length'] % 4))
                data = numpy.frombuffer(buf, dtype=numpy.dtype('B'),
                        offset=pend - (f['length'] % 4),
                        count=(f['length'] % 4))
                c = numpy.bitwise_xor(data, mask).tostring()
            return b + c
        else:
            # Slower fallback
            data = array.array('B')
            mask = s2a(f['mask'])
            data.fromstring(buf[pstart:pend])
            for i in range(len(data)):
                data[i] ^= mask[i % 4]
            return data.tostring()

    @staticmethod
    def encode_hybi(buf, opcode, base64=False):
        """ Encode a HyBi style WebSocket frame.
        Optional opcode:
            0x0 - continuation
            0x1 - text frame (base64 encode buf)
            0x2 - binary frame (use raw buf)
            0x8 - connection close
            0x9 - ping
            0xA - pong
        """
        if base64:
            buf = b64encode(buf)

        b1 = 0x80 | (opcode & 0x0f) # FIN + opcode
        payload_len = len(buf)
        if payload_len <= 125:
            header = pack('>BB', b1, payload_len)
        elif payload_len > 125 and payload_len < 65536:
            header = pack('>BBH', b1, 126, payload_len)
        elif payload_len >= 65536:
            header = pack('>BBQ', b1, 127, payload_len)

        #print("Encoded: %s" % repr(header + buf))

        return header + buf, len(header), 0

    @staticmethod
    def decode_hybi(buf, base64=False):
        """ Decode HyBi style WebSocket packets.
        Returns:
            {'fin'          : 0_or_1,
             'opcode'       : number,
             'mask'         : 32_bit_number,
             'hlen'         : header_bytes_number,
             'length'       : payload_bytes_number,
             'payload'      : decoded_buffer,
             'left'         : bytes_left_number,
             'close_code'   : number,
             'close_reason' : string}
        """

        f = {'fin'          : 0,
             'opcode'       : 0,
             'mask'         : 0,
             'hlen'         : 2,
             'length'       : 0,
             'payload'      : None,
             'left'         : 0,
             'close_code'   : 1000,
             'close_reason' : ''}

        blen = len(buf)
        f['left'] = blen

        if blen < f['hlen']:
            return f # Incomplete frame header

        b1, b2 = unpack_from(">BB", buf)
        f['opcode'] = b1 & 0x0f
        f['fin'] = (b1 & 0x80) >> 7
        has_mask = (b2 & 0x80) >> 7

        f['length'] = b2 & 0x7f

        if f['length'] == 126:
            f['hlen'] = 4
            if blen < f['hlen']:
                return f # Incomplete frame header
            (f['length'],) = unpack_from('>xxH', buf)
        elif f['length'] == 127:
            f['hlen'] = 10
            if blen < f['hlen']:
                return f # Incomplete frame header
            (f['length'],) = unpack_from('>xxQ', buf)

        full_len = f['hlen'] + has_mask * 4 + f['length']

        if blen < full_len: # Incomplete frame
            return f # Incomplete frame header

        # Number of bytes that are part of the next frame(s)
        f['left'] = blen - full_len

        # Process 1 frame
        if has_mask:
            # unmask payload
            f['mask'] = buf[f['hlen']:f['hlen']+4]
            f['payload'] = WebSocketServer.unmask(buf, f)
        else:
            print("Unmasked frame: %s" % repr(buf))
            f['payload'] = buf[(f['hlen'] + has_mask * 4):full_len]

        if base64 and f['opcode'] in [1, 2]:
            try:
                f['payload'] = b64decode(f['payload'])
            except:
                print("Exception while b64decoding buffer: %s" %
                        repr(buf))
                raise

        if f['opcode'] == 0x08:
            if f['length'] >= 2:
                f['close_code'] = unpack_from(">H", f['payload'])[0]
            if f['length'] > 3:
                f['close_reason'] = f['payload'][2:]

        return f

    @staticmethod
    def encode_hixie(buf):
        return s2b("\x00" + b2s(b64encode(buf)) + "\xff"), 1, 1

    @staticmethod
    def decode_hixie(buf):
        end = buf.find(s2b('\xff'))
        return {'payload': b64decode(buf[1:end]),
                'hlen': 1,
                'length': end - 1,
                'left': len(buf) - (end + 1)}


    @staticmethod
    def gen_md5(keys):
        """ Generate hash value for WebSockets hixie-76. """
        key1 = keys['Sec-WebSocket-Key1']
        key2 = keys['Sec-WebSocket-Key2']
        key3 = keys['key3']
        spaces1 = key1.count(" ")
        spaces2 = key2.count(" ")
        num1 = int("".join([c for c in key1 if c.isdigit()])) / spaces1
        num2 = int("".join([c for c in key2 if c.isdigit()])) / spaces2

        return b2s(md5(pack('>II8s',
            int(num1), int(num2), key3)).digest())

    #
    # WebSocketServer logging/output functions
    #

    def traffic(self, token="."):
        """ Show traffic flow in verbose mode. """
        if self.verbose and not self.daemon:
            sys.stdout.write(token)
            sys.stdout.flush()

    def msg(self, msg):
        """ Output message with handler_id prefix. """
        if not self.daemon:
            print("% 3d: %s" % (self.handler_id, msg))

    def vmsg(self, msg):
        """ Same as msg() but only if verbose. """
        if self.verbose:
            self.msg(msg)

    #
    # Main WebSocketServer methods
    #
    def send_frames(self, bufs=None):
        """ Encode and send WebSocket frames. Any frames already
        queued will be sent first. If buf is not set then only queued
        frames will be sent. Returns the number of pending frames that
        could not be fully sent. If returned pending frames is greater
        than 0, then the caller should call again when the socket is
        ready. """

        tdelta = int(time.time()*1000) - self.start_time

        if bufs:
            for buf in bufs:
                if self.version.startswith("hybi"):
                    if self.base64:
                        encbuf, lenhead, lentail = self.encode_hybi(
                                buf, opcode=1, base64=True)
                    else:
                        encbuf, lenhead, lentail = self.encode_hybi(
                                buf, opcode=2, base64=False)

                else:
                    encbuf, lenhead, lentail = self.encode_hixie(buf)

                if self.rec:
                    self.rec.write("%s,\n" %
                            repr("{%s{" % tdelta
                                + encbuf[lenhead:-lentail]))

                self.send_parts.append(encbuf)

        while self.send_parts:
            # Send pending frames
            buf = self.send_parts.pop(0)
            sent = self.client.send(buf)

            if sent == len(buf):
                self.traffic("<")
            else:
                self.traffic("<.")
                self.send_parts.insert(0, buf[sent:])
                break

        return len(self.send_parts)

    def recv_frames(self):
        """ Receive and decode WebSocket frames.

        Returns:
            (bufs_list, closed_string)
        """

        closed = False
        bufs = []
        tdelta = int(time.time()*1000) - self.start_time

        buf = self.client.recv(self.buffer_size)
        if len(buf) == 0:
            closed = {'code': 1000, 'reason': "Client closed abruptly"}
            return bufs, closed

        if self.recv_part:
            # Add partially received frames to current read buffer
            buf = self.recv_part + buf
            self.recv_part = None

        while buf:
            if self.version.startswith("hybi"):

                frame = self.decode_hybi(buf, base64=self.base64)
                #print("Received buf: %s, frame: %s" % (repr(buf), frame))

                if frame['payload'] == None:
                    # Incomplete/partial frame
                    self.traffic("}.")
                    if frame['left'] > 0:
                        self.recv_part = buf[-frame['left']:]
                    break
                else:
                    if frame['opcode'] == 0x8: # connection close
                        closed = {'code': frame['close_code'],
                                  'reason': frame['close_reason']}
                        break

            else:
                if buf[0:2] == s2b('\xff\x00'):
                    closed = {'code': 1000,
                              'reason': "Client sent orderly close frame"}
                    break

                elif buf[0:2] == s2b('\x00\xff'):
                    buf = buf[2:]
                    continue # No-op

                elif buf.count(s2b('\xff')) == 0:
                    # Partial frame
                    self.traffic("}.")
                    self.recv_part = buf
                    break

                frame = self.decode_hixie(buf)

            self.traffic("}")

            if self.rec:
                start = frame['hlen']
                end = frame['hlen'] + frame['length']
                self.rec.write("%s,\n" %
                        repr("}%s}" % tdelta + buf[start:end]))


            bufs.append(frame['payload'])

            if frame['left']:
                buf = buf[-frame['left']:]
            else:
                buf = ''

        return bufs, closed

    def send_close(self, code=1000, reason=''):
        """ Send a WebSocket orderly close frame. """

        if self.version.startswith("hybi"):
            msg = pack(">H%ds" % len(reason), code, reason)

            buf, h, t = self.encode_hybi(msg, opcode=0x08, base64=False)
            self.client.send(buf)

        elif self.version == "hixie-76":
            buf = s2b('\xff\x00')
            self.client.send(buf)

        # No orderly close for 75

    def do_handshake(self, sock, address):
        """
        do_handshake does the following:
        - Peek at the first few bytes from the socket.
        - If the connection is Flash policy request then answer it,
          close the socket and return.
        - If the connection is an HTTPS/SSL/TLS connection then SSL
          wrap the socket.
        - Read from the (possibly wrapped) socket.
        - If we have received a HTTP GET request and the webserver
          functionality is enabled, answer it, close the socket and
          return.
        - Assume we have a WebSockets connection, parse the client
          handshake data.
        - Send a WebSockets handshake server response.
        - Return the socket for this WebSocket client.
        """
        stype = ""
        ready = select.select([sock], [], [], 3)[0]

        
        if not ready:
            raise self.EClose("ignoring socket not ready")
        # Peek, but do not read the data so that we have a opportunity
        # to SSL wrap the socket first
        handshake = sock.recv(1024, socket.MSG_PEEK)
        #self.msg("Handshake [%s]" % handshake)

        if handshake == "":
            raise self.EClose("ignoring empty handshake")

        elif handshake.startswith(s2b("<policy-file-request/>")):
            # Answer Flash policy request
            handshake = sock.recv(1024)
            sock.send(s2b(self.policy_response))
            raise self.EClose("Sending flash policy response")

        elif handshake[0] in ("\x16", "\x80", 22, 128):
            # SSL wrap the connection
            if not ssl:
                raise self.EClose("SSL connection but no 'ssl' module")
            if not os.path.exists(self.cert):
                raise self.EClose("SSL connection but '%s' not found"
                                  % self.cert)
            retsock = None
            try:
                retsock = ssl.wrap_socket(
                        sock,
                        server_side=True,
                        certfile=self.cert,
                        keyfile=self.key)
            except ssl.SSLError:
                _, x, _ = sys.exc_info()
                if x.args[0] == ssl.SSL_ERROR_EOF:
                    if len(x.args) > 1:
                        raise self.EClose(x.args[1])
                    else:
                        raise self.EClose("Got SSL_ERROR_EOF")
                else:
                    raise

            scheme = "wss"
            stype = "SSL/TLS (wss://)"

        elif self.ssl_only:
            raise self.EClose("non-SSL connection received but disallowed")

        else:
            retsock = sock
            scheme = "ws"
            stype = "Plain non-SSL (ws://)"

        wsh = WSRequestHandler(retsock, address, not self.web)
        if wsh.last_code == 101:
            # Continue on to handle WebSocket upgrade
            pass
        elif wsh.last_code == 405:
            raise self.EClose("Normal web request received but disallowed")
        elif wsh.last_code < 200 or wsh.last_code >= 300:
            raise self.EClose(wsh.last_message)
        elif self.verbose:
            raise self.EClose(wsh.last_message)
        else:
            raise self.EClose("")

        h = self.headers = wsh.headers
        path = self.path = wsh.path

        prot = 'WebSocket-Protocol'
        protocols = h.get('Sec-'+prot, h.get(prot, '')).split(',')

        ver = h.get('Sec-WebSocket-Version')
        if ver:
            # HyBi/IETF version of the protocol

            # HyBi-07 report version 7
            # HyBi-08 - HyBi-12 report version 8
            # HyBi-13 reports version 13
            if ver in ['7', '8', '13']:
                self.version = "hybi-%02d" % int(ver)
            else:
                raise self.EClose('Unsupported protocol version %s' % ver)

            key = h['Sec-WebSocket-Key']

            # Choose binary if client supports it
            if 'binary' in protocols:
                self.base64 = False
            elif 'base64' in protocols:
                self.base64 = True
            else:
                raise self.EClose("Client must support 'binary' or 'base64' protocol")

            # Generate the hash value for the accept header
            accept = b64encode(sha1(s2b(key + self.GUID)).digest())

            response = self.server_handshake_hybi % b2s(accept)
            if self.base64:
                response += "Sec-WebSocket-Protocol: base64\r\n"
            else:
                response += "Sec-WebSocket-Protocol: binary\r\n"
            response += "\r\n"

        else:
            # Hixie version of the protocol (75 or 76)

            if h.get('key3'):
                trailer = self.gen_md5(h)
                pre = "Sec-"
                self.version = "hixie-76"
            else:
                trailer = ""
                pre = ""
                self.version = "hixie-75"

            # We only support base64 in Hixie era
            self.base64 = True

            response = self.server_handshake_hixie % (pre,
                    h['Origin'], pre, scheme, h['Host'], path)

            if 'base64' in protocols:
                response += "%sWebSocket-Protocol: base64\r\n" % pre
            else:
                self.msg("Warning: client does not report 'base64' protocol support")
            response += "\r\n" + trailer

        self.msg("%s: %s WebSocket connection" % (address[0], stype))
        self.msg("%s: Version %s, base64: '%s'" % (address[0],
            self.version, self.base64))
        if self.path != '/':
            self.msg("%s: Path: '%s'" % (address[0], self.path))


        # Send server WebSockets handshake response
        #self.msg("sending response [%s]" % response)
        retsock.send(s2b(response))

        # Return the WebSockets socket which may be SSL wrapped
        return retsock


    #
    # Events that can/should be overridden in sub-classes
    #
    def started(self):
        """ Called after WebSockets startup """
        self.vmsg("WebSockets server started")

    def poll(self):
        """ Run periodically while waiting for connections. """
        #self.vmsg("Running poll()")
        pass

    def fallback_SIGCHLD(self, sig, stack):
        # Reap zombies when using os.fork() (python 2.4)
        self.vmsg("Got SIGCHLD, reaping zombies")
        try:
            result = os.waitpid(-1, os.WNOHANG)
            while result[0]:
                self.vmsg("Reaped child process %s" % result[0])
                result = os.waitpid(-1, os.WNOHANG)
        except (OSError):
            pass

    def do_SIGINT(self, sig, stack):
        self.msg("Got SIGINT, exiting")
        sys.exit(0)

    def top_new_client(self, startsock, address):
        """ Do something with a WebSockets client connection. """
        # Initialize per client settings
        self.send_parts = []
        self.recv_part  = None
        self.base64     = False
        self.rec        = None
        self.start_time = int(time.time()*1000)

        # handler process        
        try:
            try:
                self.client = self.do_handshake(startsock, address)

                if self.record:
                    # Record raw frame data as JavaScript array
                    fname = "%s.%s" % (self.record,
                                        self.handler_id)
                    self.msg("opening record file: %s" % fname)
                    self.rec = open(fname, 'w+')
                    self.rec.write("var VNC_frame_data = [\n")

                self.ws_connection = True
                self.new_client()
            except self.CClose:
                # Close the client
                _, exc, _ = sys.exc_info()
                if self.client:
                    self.send_close(exc.args[0], exc.args[1])
            except self.EClose:
                _, exc, _ = sys.exc_info()
                # Connection was not a WebSockets connection
                if exc.args[0]:
                    self.msg("%s: %s" % (address[0], exc.args[0]))
            except Exception:
                _, exc, _ = sys.exc_info()
                self.msg("handler exception: %s" % str(exc))
                if self.verbose:
                    self.msg(traceback.format_exc())
        finally:
            if self.rec:
                self.rec.write("'EOF']\n")
                self.rec.close()

            if self.client and self.client != startsock:
                # Close the SSL wrapped socket
                # Original socket closed by caller
                self.client.close()

    def new_client(self):
        """ Do something with a WebSockets client connection. """
        raise("WebSocketServer.new_client() must be overloaded")

    def start_server(self):
        """
        Daemonize if requested. Listen for for connections. Run
        do_handshake() method for each connection. If the connection
        is a WebSockets client then call new_client() method (which must
        be overridden) for each new client connection.
        """
        lsock = self.socket(self.listen_host, self.listen_port)

        if self.daemon:
            self.daemonize(keepfd=lsock.fileno(), chdir=self.web)

        self.started()  # Some things need to happen after daemonizing

        # Allow override of SIGINT
        signal.signal(signal.SIGINT, self.do_SIGINT)
        if not multiprocessing:
            # os.fork() (python 2.4) child reaper
            signal.signal(signal.SIGCHLD, self.fallback_SIGCHLD)

        while True:
            try:
                try:
                    self.client = None
                    startsock = None
                    pid = err = 0

                    time_elapsed = time.time() - self.launch_time
                    if self.timeout and time_elapsed > self.timeout:
                        self.msg('listener exit due to --timeout %s'
                                % self.timeout)
                        break

                    try:
                        self.poll()

                        ready = select.select([lsock], [], [], 1)[0]
                        if lsock in ready:
                            startsock, address = lsock.accept()
                        else:
                            continue
                    except Exception:
                        _, exc, _ = sys.exc_info()
                        if hasattr(exc, 'errno'):
                            err = exc.errno
                        elif hasattr(exc, 'args'):
                            err = exc.args[0]
                        else:
                            err = exc[0]
                        if err == errno.EINTR:
                            self.vmsg("Ignoring interrupted syscall")
                            continue
                        else:
                            raise
                    
                    if self.run_once:
                        # Run in same process if run_once
                        self.top_new_client(startsock, address)
                        if self.ws_connection :
                            self.msg('%s: exiting due to --run-once'
                                    % address[0])
                            break
                    elif multiprocessing:
                        self.vmsg('%s: new handler Process' % address[0])
                        p = multiprocessing.Process(
                                target=self.top_new_client,
                                args=(startsock, address))
                        p.start()
                        # child will not return
                    else:
                        # python 2.4
                        self.vmsg('%s: forking handler' % address[0])
                        pid = os.fork()
                        if pid == 0:
                            # child handler process
                            self.top_new_client(startsock, address)
                            break  # child process exits

                    # parent process
                    self.handler_id += 1

                except KeyboardInterrupt:
                    _, exc, _ = sys.exc_info()
                    print("In KeyboardInterrupt")
                    pass
                except SystemExit:
                    _, exc, _ = sys.exc_info()
                    print("In SystemExit")
                    break
                except Exception:
                    _, exc, _ = sys.exc_info()
                    self.msg("handler exception: %s" % str(exc))
                    if self.verbose:
                        self.msg(traceback.format_exc())

            finally:
                if startsock:
                    startsock.close()


# HTTP handler with WebSocket upgrade support
class WSRequestHandler(SimpleHTTPRequestHandler):
    def __init__(self, req, addr, only_upgrade=False):
        self.only_upgrade = only_upgrade # only allow upgrades
        SimpleHTTPRequestHandler.__init__(self, req, addr, object())

    def do_GET(self):
        if (self.headers.get('upgrade') and
                self.headers.get('upgrade').lower() == 'websocket'):

            if (self.headers.get('sec-websocket-key1') or
                    self.headers.get('websocket-key1')):
                # For Hixie-76 read out the key hash
                self.headers.__setitem__('key3', self.rfile.read(8))

            # Just indicate that an WebSocket upgrade is needed
            self.last_code = 101
            self.last_message = "101 Switching Protocols"
        elif self.only_upgrade:
            # Normal web request responses are disabled
            self.last_code = 405
            self.last_message = "405 Method Not Allowed"
        else:
            SimpleHTTPRequestHandler.do_GET(self)

    def send_response(self, code, message=None):
        # Save the status code
        self.last_code = code
        SimpleHTTPRequestHandler.send_response(self, code, message)

    def log_message(self, f, *args):
        # Save instead of printing
        self.last_message = f % args
<|MERGE_RESOLUTION|>--- conflicted
+++ resolved
@@ -166,12 +166,7 @@
     #
 
     @staticmethod
-<<<<<<< HEAD
-    def socket(host, port=None, connect=False, prefer_ipv6=False, unix_socket=None):
-=======
-    def socket(host, port=None, connect=False, prefer_ipv6=False,
-               use_ssl=False):
->>>>>>> 89d2c924
+    def socket(host, port=None, connect=False, prefer_ipv6=False, unix_socket=None, use_ssl=False):
         """ Resolve a host (and optional port) to an IPv4 or IPv6
         address. Create a socket. Bind to it if listen is set,
         otherwise connect to it. Return the socket.
@@ -187,19 +182,20 @@
             raise Exception("SSL only supported in connect mode (for now)")
         if not connect:
             flags = flags | socket.AI_PASSIVE
-<<<<<<< HEAD
             
         if not unix_socket:
             addrs = socket.getaddrinfo(host, port, 0, socket.SOCK_STREAM,
                     socket.IPPROTO_TCP, flags)
             if not addrs:
-                raise Exception("Could resolve host '%s'" % host)
+                raise Exception("Could not resolve host '%s'" % host)
             addrs.sort(key=lambda x: x[0])
             if prefer_ipv6:
                 addrs.reverse()
             sock = socket.socket(addrs[0][0], addrs[0][1])
             if connect:
                 sock.connect(addrs[0][4])
+                if use_ssl:
+                    sock = ssl.wrap_socket(sock)
             else:
                 sock.setsockopt(socket.SOL_SOCKET, socket.SO_REUSEADDR, 1)
                 sock.bind(addrs[0][4])
@@ -208,24 +204,6 @@
             sock = socket.socket(socket.AF_UNIX, socket.SOCK_STREAM)
             sock.connect(unix_socket)
 
-=======
-        addrs = socket.getaddrinfo(host, port, 0, socket.SOCK_STREAM,
-                socket.IPPROTO_TCP, flags)
-        if not addrs:
-            raise Exception("Could resolve host '%s'" % host)
-        addrs.sort(key=lambda x: x[0])
-        if prefer_ipv6:
-            addrs.reverse()
-        sock = socket.socket(addrs[0][0], addrs[0][1])
-        if connect:
-            sock.connect(addrs[0][4])
-            if use_ssl:
-                sock = ssl.wrap_socket(sock)
-        else:
-            sock.setsockopt(socket.SOL_SOCKET, socket.SO_REUSEADDR, 1)
-            sock.bind(addrs[0][4])
-            sock.listen(100)
->>>>>>> 89d2c924
         return sock
 
     @staticmethod
