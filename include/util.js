/*
 * noVNC: HTML5 VNC client
 * Copyright (C) 2010 Joel Martin
 * Licensed under LGPL-3 (see LICENSE.LGPL-3)
 *
 * See README.md for usage and integration instructions.
 */

"use strict";
/*jslint bitwise: false, white: false */
/*global window, document, navigator, ActiveXObject*/

// Globals defined here
Util = {};


/*
 * Logging/debug routines
 */

Util.init_logging = function (level) {
    if (typeof window.console === "undefined") {
        if (typeof window.opera !== "undefined") {
            window.console = {
                'log'  : window.opera.postError,
                'warn' : window.opera.postError,
                'error': window.opera.postError };
        } else {
            window.console = {
                'log'  : function(m) {},
                'warn' : function(m) {},
                'error': function(m) {}};
        }
    }

    Util.Debug = Util.Info = Util.Warn = Util.Error = function (msg) {};
    switch (level) {
        case 'debug': Util.Debug = function (msg) { console.log(msg); };
        case 'info':  Util.Info  = function (msg) { console.log(msg); };
        case 'warn':  Util.Warn  = function (msg) { console.warn(msg); };
        case 'error': Util.Error = function (msg) { console.error(msg); };
            break;
        default:
            throw("invalid logging type '" + level + "'");
    }
}
// Initialize logging level
Util.init_logging( (document.location.href.match(
                    /logging=([A-Za-z0-9\._\-]*)/) ||
                    ['', 'warn'])[1] );

/*
 * Simple DOM selector by ID
 */
if (!window.$) {
    $ = function (id) {
        if (document.getElementById) {
            return document.getElementById(id);
        } else if (document.all) {
            return document.all[id];
        } else if (document.layers) {
            return document.layers[id];
        }
        return undefined;
    };
}

/*
 * Make arrays quack
 */

Array.prototype.shift8 = function () {
    return this.shift();
};
Array.prototype.push8 = function (num) {
    this.push(num & 0xFF);
};

Array.prototype.shift16 = function () {
    return (this.shift() << 8) +
           (this.shift()     );
};
Array.prototype.push16 = function (num) {
    this.push((num >> 8) & 0xFF,
              (num     ) & 0xFF  );
};
Array.prototype.push16le = function (num) {
    this.push((num     ) & 0xFF,
              (num >> 8) & 0xFF  );
};


Array.prototype.shift32 = function () {
    return (this.shift() << 24) +
           (this.shift() << 16) +
           (this.shift() <<  8) +
           (this.shift()      );
};
Array.prototype.get32 = function (off) {
    return (this[off    ] << 24) +
           (this[off + 1] << 16) +
           (this[off + 2] <<  8) +
           (this[off + 3]      );
};
Array.prototype.push32 = function (num) {
    this.push((num >> 24) & 0xFF,
              (num >> 16) & 0xFF,
              (num >>  8) & 0xFF,
              (num      ) & 0xFF  );
};
Array.prototype.push32le = function (num) {
    this.push((num      ) & 0xFF,
              (num >>  8) & 0xFF,
              (num >> 16) & 0xFF,
              (num >> 24) & 0xFF  );
};


Array.prototype.shiftStr = function (len) {
    var arr = this.splice(0, len);
    return arr.map(function (num) {
            return String.fromCharCode(num); } ).join('');
};
Array.prototype.pushStr = function (str) {
    var i, n = str.length;
    for (i=0; i < n; i+=1) {
        this.push(str.charCodeAt(i));
    }
};

Array.prototype.shiftBytes = function (len) {
    return this.splice(0, len);
};

/* 
 * ------------------------------------------------------
 * Namespaced in Util
 * ------------------------------------------------------
 */

Util.dirObj = function (obj, depth, parent) {
    var i, msg = "", val = "";
    if (! depth) { depth=2; }
    if (! parent) { parent= ""; }

    // Print the properties of the passed-in object 
    for (i in obj) {
        if ((depth > 1) && (typeof obj[i] === "object")) { 
            // Recurse attributes that are objects
            msg += Util.dirObj(obj[i], depth-1, parent + "." + i);
        } else {
            //val = new String(obj[i]).replace("\n", " ");
            val = obj[i].toString().replace("\n", " ");
            if (val.length > 30) {
                val = val.substr(0,30) + "...";
            } 
            msg += parent + "." + i + ": " + val + "\n";
        }
    }
    return msg;
};

/*
 * Cross-browser routines
 */

// Get DOM element position on page
Util.getPosition = function (obj) {
    var x = 0, y = 0;
    if (obj.offsetParent) {
        do {
            x += obj.offsetLeft;
            y += obj.offsetTop;
            obj = obj.offsetParent;
        } while (obj);
    }
    return {'x': x, 'y': y};
};

// Get mouse event position in DOM element
Util.getEventPosition = function (e, obj, scale) {
    var evt, docX, docY, pos;
    //if (!e) evt = window.event;
    evt = (e ? e : window.event);
    if (evt.pageX || evt.pageY) {
        docX = evt.pageX;
        docY = evt.pageY;
    } else if (evt.clientX || evt.clientY) {
        docX = evt.clientX + document.body.scrollLeft +
            document.documentElement.scrollLeft;
        docY = evt.clientY + document.body.scrollTop +
            document.documentElement.scrollTop;
    }
    pos = Util.getPosition(obj);
    if (typeof scale === "undefined") {
        scale = 1;
    }
    return {'x': (docX - pos.x) / scale, 'y': (docY - pos.y) / scale};
};


// Event registration. Based on: http://www.scottandrew.com/weblog/articles/cbs-events
Util.addEvent = function (obj, evType, fn){
    if (obj.attachEvent){
        var r = obj.attachEvent("on"+evType, fn);
        return r;
    } else if (obj.addEventListener){
        obj.addEventListener(evType, fn, false); 
        return true;
    } else {
        throw("Handler could not be attached");
    }
};

Util.removeEvent = function(obj, evType, fn){
    if (obj.detachEvent){
        var r = obj.detachEvent("on"+evType, fn);
        return r;
    } else if (obj.removeEventListener){
        obj.removeEventListener(evType, fn, false);
        return true;
    } else {
        throw("Handler could not be removed");
    }
};

Util.stopEvent = function(e) {
    if (e.stopPropagation) { e.stopPropagation(); }
    else                   { e.cancelBubble = true; }

    if (e.preventDefault)  { e.preventDefault(); }
    else                   { e.returnValue = false; }
};


// Set browser engine versions. Based on mootools.
Util.Features = {xpath: !!(document.evaluate), air: !!(window.runtime), query: !!(document.querySelector)};

Util.Engine = {
    'presto': (function() {
            return (!window.opera) ? false : ((arguments.callee.caller) ? 960 : ((document.getElementsByClassName) ? 950 : 925)); }()),
    'trident': (function() {
            return (!window.ActiveXObject) ? false : ((window.XMLHttpRequest) ? ((document.querySelectorAll) ? 6 : 5) : 4); }()),
    'webkit': (function() {
            try { return (navigator.taintEnabled) ? false : ((Util.Features.xpath) ? ((Util.Features.query) ? 525 : 420) : 419); } catch (e) { return false; } }()),
    //'webkit': (function() {
    //        return ((typeof navigator.taintEnabled !== "unknown") && navigator.taintEnabled) ? false : ((Util.Features.xpath) ? ((Util.Features.query) ? 525 : 420) : 419); }()),
    'gecko': (function() {
            return (!document.getBoxObjectFor && !window.mozInnerScreenX) ? false : ((document.getElementsByClassName) ? 19 : 18); }())
};

Util.Flash = (function(){
    var v, version;
    try {
        v = navigator.plugins['Shockwave Flash'].description;
    } catch(err1) {
        try {
            v = new ActiveXObject('ShockwaveFlash.ShockwaveFlash').GetVariable('$version');
        } catch(err2) {
            v = '0 r0';
        }
    }
    version = v.match(/\d+/g);
    return {version: parseInt(version[0] || 0 + '.' + version[1], 10) || 0, build: parseInt(version[2], 10) || 0};
<<<<<<< HEAD
}()); 
=======
}()); 

/*
 * Cookie handling. Dervied from: http://www.quirksmode.org/js/cookies.html
 */
// No days means only for this browser session
Util.createCookie = function(name,value,days) {
    if (days) {
        var date = new Date();
        date.setTime(date.getTime()+(days*24*60*60*1000));
        var expires = "; expires="+date.toGMTString();
    }
    else var expires = "";
    document.cookie = name+"="+value+expires+"; path=/";
};

Util.readCookie = function(name, defaultValue) {
    var nameEQ = name + "=";
    var ca = document.cookie.split(';');
    for(var i=0;i < ca.length;i++) {
        var c = ca[i];
        while (c.charAt(0)==' ') c = c.substring(1,c.length);
        if (c.indexOf(nameEQ) == 0) return c.substring(nameEQ.length,c.length);
    }
    return (typeof defaultValue !== 'undefined') ? defaultValue : null;
};

Util.eraseCookie = function(name) {
    createCookie(name,"",-1);
};

/*
 * Alternate stylesheet selection
 */
Util.getStylesheets = function() { var i, links, sheets = [];
    links = document.getElementsByTagName("link")
    for (i = 0; i < links.length; i++) {
        if (links[i].title &&
            links[i].rel.toUpperCase().indexOf("STYLESHEET") > -1) {
            sheets.push(links[i]);
        }
    }
    return sheets;
};

// No sheet means try and use value from cookie, null sheet used to
// clear all alternates.
Util.selectStylesheet = function(sheet) {
    var i, link, sheets = Util.getStylesheets();
    if (typeof sheet === 'undefined') {
        sheet = 'default';
    }
    for (i=0; i < sheets.length; i++) {
        link = sheets[i];
        if (link.title === sheet) {    
            Util.Debug("Using stylesheet " + sheet);
            link.disabled = false;
        } else {
            Util.Debug("Skipping stylesheet " + link.title);
            link.disabled = true;
        }
    }
    return sheet;
};

// call once to disable alternates and get around webkit bug
Util.selectStylesheet(null);
>>>>>>> da6dd893
<|MERGE_RESOLUTION|>--- conflicted
+++ resolved
@@ -262,9 +262,6 @@
     }
     version = v.match(/\d+/g);
     return {version: parseInt(version[0] || 0 + '.' + version[1], 10) || 0, build: parseInt(version[2], 10) || 0};
-<<<<<<< HEAD
-}()); 
-=======
 }()); 
 
 /*
@@ -332,4 +329,3 @@
 
 // call once to disable alternates and get around webkit bug
 Util.selectStylesheet(null);
->>>>>>> da6dd893
